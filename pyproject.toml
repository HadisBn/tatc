--- conflicted
+++ resolved
@@ -20,12 +20,8 @@
     "Development Status :: 4 - Beta"
 ]
 dependencies = [
-<<<<<<< HEAD
     "geopandas >= 0.13.2",
-=======
-    "geopandas >= 0.14",
     "joblib",
->>>>>>> 60bcb551
     "numba",
     "numpy",
     "pandas",
